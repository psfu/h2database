--- conflicted
+++ resolved
@@ -58,10 +58,6 @@
     public List<String> generateModel(String schema, String table,
             String packageName, boolean annotateSchema, boolean trimStrings) {
         try {
-<<<<<<< HEAD
-=======
-            List<String> models = new ArrayList<>();
->>>>>>> 7a2a5446
             List<TableInspector> tables = getTables(schema, table);
             List<String> models = new ArrayList<>(tables.size());
             for (TableInspector t : tables) {
