--- conflicted
+++ resolved
@@ -1963,11 +1963,7 @@
             }
             catch(ClassCastException e){
                 throw DbException.get(ErrorCode.SYNTAX_ERROR_1,
-<<<<<<< HEAD
                         "WITH statement supports only SELECT (query) in this context");
-=======
-                        "WITH statment supports only SELECT (query) in this context");
->>>>>>> b983458d
             }
             // recursive can not be lazy
             query.setNeverLazy(true);
@@ -4918,6 +4914,25 @@
         return command;
     }
 
+    private class WithCleanup implements Runnable {
+
+        TableView view;
+        Session session;
+
+        public WithCleanup(TableView view, Session session){
+            this.view = view;
+            this.session = session;
+        }
+
+        @Override
+        public void run() {
+            // check if view was previously deleted as their name is set to null
+            if(view.getName()!=null) {
+                session.removeLocalTempTable(view);
+            }
+        }
+    }
+
     private Prepared parseWith() {
         List<TableView> viewsCreated = new ArrayList<TableView>();
         readIf("RECURSIVE");
@@ -4952,11 +4967,7 @@
         else if(readIf("CREATE")) {
             if (!isToken("TABLE")){
                 throw DbException.get(ErrorCode.SYNTAX_ERROR_1,
-<<<<<<< HEAD
                         WITH_STATEMENT_SUPPORTS_LIMITED_STATEMENTS);
-=======
-                        "WITH statment supports only SELECT, CREATE TABLE, INSERT, UPDATE, MERGE or DELETE statements");
->>>>>>> b983458d
 
             }
             p = parseCreate();
@@ -4964,12 +4975,7 @@
         }
         else {
             throw DbException.get(ErrorCode.SYNTAX_ERROR_1,
-<<<<<<< HEAD
                     WITH_STATEMENT_SUPPORTS_LIMITED_STATEMENTS);
-=======
-                    "WITH statment supports only SELECT, CREATE TABLE, INSERT, UPDATE, MERGE or DELETE statements");
->>>>>>> b983458d
-
         }
 
                 List<Runnable> cleanupCallbacks = new ArrayList<Runnable>();
@@ -4981,15 +4987,7 @@
             if(view==null){
                 continue;
             }
-            cleanupCallbacks.add(new Runnable(){
-                @Override
-                public void run() {
-                    // check if view was previously deleted as their name is set to null
-                    if(view.getName()!=null) {
-                        session.removeLocalTempTable(view);
-                    }
-                }
-            });
+            cleanupCallbacks.add(new WithCleanup(view,session));
         }
         p.setCleanupCallbacks(cleanupCallbacks);
         return p;
