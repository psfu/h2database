--- conflicted
+++ resolved
@@ -35,11 +35,7 @@
     private Table table;
     private Column[] columns;
     private Column[] keys;
-<<<<<<< HEAD
-    private final ArrayList<Expression[]> list = new ArrayList<>();
-=======
     private final ArrayList<Expression[]> list = Utils.newSmallArrayList();
->>>>>>> 7a2a5446
     private Query query;
     private Prepared update;
 
