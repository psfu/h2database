--- conflicted
+++ resolved
@@ -10,10 +10,7 @@
 import java.util.HashMap;
 import java.util.List;
 import java.util.Map;
-<<<<<<< HEAD
-=======
-
->>>>>>> 7a2a5446
+
 import org.h2.util.StringUtils;
 
 /**
