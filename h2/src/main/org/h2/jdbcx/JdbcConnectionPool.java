/*
 * Copyright 2004-2018 H2 Group. Multiple-Licensed under the MPL 2.0,
 * and the EPL 1.0 (http://h2database.com/html/license.html).
 * Initial Developer: Christian d'Heureuse, www.source-code.biz
 *
 * This class is multi-licensed under LGPL, MPL 2.0, and EPL 1.0.
 *
 * This module is free software: you can redistribute it and/or
 * modify it under the terms of the GNU Lesser General Public
 * License as published by the Free Software Foundation, either
 * version 3 of the License, or (at your option) any later version.
 * See http://www.gnu.org/licenses/lgpl.html
 *
 * This program is distributed in the hope that it will be useful,
 * but WITHOUT ANY WARRANTY; without even the implied
 * warranty of MERCHANTABILITY or FITNESS FOR A
 * PARTICULAR PURPOSE. See the GNU Lesser General Public
 * License for more details.
 */
package org.h2.jdbcx;

import java.io.PrintWriter;
import java.sql.Connection;
import java.sql.SQLException;
import java.util.ArrayList;
import java.util.concurrent.TimeUnit;
import java.util.logging.Logger;

import javax.sql.ConnectionEvent;
import javax.sql.ConnectionEventListener;
import javax.sql.ConnectionPoolDataSource;
import javax.sql.DataSource;
import javax.sql.PooledConnection;

import org.h2.message.DbException;
<<<<<<< HEAD
=======
import org.h2.util.Utils;
>>>>>>> 7a2a5446

/**
 * A simple standalone JDBC connection pool.
 * It is based on the
 * <a href="http://www.source-code.biz/snippets/java/8.htm">
 *  MiniConnectionPoolManager written by Christian d'Heureuse (Java 1.5)
 * </a>. It is used as follows:
 * <pre>
 * import java.sql.*;
 * import org.h2.jdbcx.JdbcConnectionPool;
 * public class Test {
 *     public static void main(String... args) throws Exception {
 *         JdbcConnectionPool cp = JdbcConnectionPool.create(
 *             "jdbc:h2:~/test", "sa", "sa");
 *         for (String sql : args) {
 *             Connection conn = cp.getConnection();
 *             conn.createStatement().execute(sql);
 *             conn.close();
 *         }
 *         cp.dispose();
 *     }
 * }
 * </pre>
 *
 * @author Christian d'Heureuse
 *      (<a href="http://www.source-code.biz">www.source-code.biz</a>)
 * @author Thomas Mueller
 */
public class JdbcConnectionPool implements DataSource, ConnectionEventListener,
        JdbcConnectionPoolBackwardsCompat {

    private static final int DEFAULT_TIMEOUT = 30;
    private static final int DEFAULT_MAX_CONNECTIONS = 10;

    private final ConnectionPoolDataSource dataSource;
<<<<<<< HEAD
    private final ArrayList<PooledConnection> recycledConnections = new ArrayList<>();
=======
    private final ArrayList<PooledConnection> recycledConnections = Utils.newSmallArrayList();
>>>>>>> 7a2a5446
    private PrintWriter logWriter;
    private int maxConnections = DEFAULT_MAX_CONNECTIONS;
    private int timeout = DEFAULT_TIMEOUT;
    private int activeConnections;
    private boolean isDisposed;

    protected JdbcConnectionPool(ConnectionPoolDataSource dataSource) {
        this.dataSource = dataSource;
        if (dataSource != null) {
            try {
                logWriter = dataSource.getLogWriter();
            } catch (SQLException e) {
                // ignore
            }
        }
    }

    /**
     * Constructs a new connection pool.
     *
     * @param dataSource the data source to create connections
     * @return the connection pool
     */
    public static JdbcConnectionPool create(ConnectionPoolDataSource dataSource) {
        return new JdbcConnectionPool(dataSource);
    }

    /**
     * Constructs a new connection pool for H2 databases.
     *
     * @param url the database URL of the H2 connection
     * @param user the user name
     * @param password the password
     * @return the connection pool
     */
    public static JdbcConnectionPool create(String url, String user,
            String password) {
        JdbcDataSource ds = new JdbcDataSource();
        ds.setURL(url);
        ds.setUser(user);
        ds.setPassword(password);
        return new JdbcConnectionPool(ds);
    }

    /**
     * Sets the maximum number of connections to use from now on.
     * The default value is 10 connections.
     *
     * @param max the maximum number of connections
     */
    public synchronized void setMaxConnections(int max) {
        if (max < 1) {
            throw new IllegalArgumentException("Invalid maxConnections value: " + max);
        }
        this.maxConnections = max;
        // notify waiting threads if the value was increased
        notifyAll();
    }

    /**
     * Gets the maximum number of connections to use.
     *
     * @return the max the maximum number of connections
     */
    public synchronized int getMaxConnections() {
        return maxConnections;
    }

    /**
     * Gets the maximum time in seconds to wait for a free connection.
     *
     * @return the timeout in seconds
     */
    @Override
    public synchronized int getLoginTimeout() {
        return timeout;
    }

    /**
     * Sets the maximum time in seconds to wait for a free connection.
     * The default timeout is 30 seconds. Calling this method with the
     * value 0 will set the timeout to the default value.
     *
     * @param seconds the timeout, 0 meaning the default
     */
    @Override
    public synchronized void setLoginTimeout(int seconds) {
        if (seconds == 0) {
            seconds = DEFAULT_TIMEOUT;
        }
        this.timeout = seconds;
    }

    /**
     * Closes all unused pooled connections.
     * Exceptions while closing are written to the log stream (if set).
     */
    public synchronized void dispose() {
        if (isDisposed) {
            return;
        }
        isDisposed = true;
        for (PooledConnection aList : recycledConnections) {
            closeConnection(aList);
        }
    }

    /**
     * Retrieves a connection from the connection pool. If
     * <code>maxConnections</code> connections are already in use, the method
     * waits until a connection becomes available or <code>timeout</code>
     * seconds elapsed. When the application is finished using the connection,
     * it must close it in order to return it to the pool.
     * If no connection becomes available within the given timeout, an exception
     * with SQL state 08001 and vendor code 8001 is thrown.
     *
     * @return a new Connection object.
     * @throws SQLException when a new connection could not be established,
     *      or a timeout occurred
     */
    @Override
    public Connection getConnection() throws SQLException {
        long max = System.nanoTime() + TimeUnit.SECONDS.toNanos(timeout);
        do {
            synchronized (this) {
                if (activeConnections < maxConnections) {
                    return getConnectionNow();
                }
                try {
                    wait(1000);
                } catch (InterruptedException e) {
                    // ignore
                }
            }
        } while (System.nanoTime() <= max);
        throw new SQLException("Login timeout", "08001", 8001);
    }

    /**
     * INTERNAL
     */
    @Override
    public Connection getConnection(String user, String password) {
        throw new UnsupportedOperationException();
    }

    private Connection getConnectionNow() throws SQLException {
        if (isDisposed) {
            throw new IllegalStateException("Connection pool has been disposed.");
        }
        PooledConnection pc;
        if (!recycledConnections.isEmpty()) {
            pc = recycledConnections.remove(recycledConnections.size() - 1);
        } else {
            pc = dataSource.getPooledConnection();
        }
        Connection conn = pc.getConnection();
        activeConnections++;
        pc.addConnectionEventListener(this);
        return conn;
    }

    /**
     * This method usually puts the connection back into the pool. There are
     * some exceptions: if the pool is disposed, the connection is disposed as
     * well. If the pool is full, the connection is closed.
     *
     * @param pc the pooled connection
     */
    synchronized void recycleConnection(PooledConnection pc) {
        if (activeConnections <= 0) {
            throw new AssertionError();
        }
        activeConnections--;
        if (!isDisposed && activeConnections < maxConnections) {
            recycledConnections.add(pc);
        } else {
            closeConnection(pc);
        }
        if (activeConnections >= maxConnections - 1) {
            notifyAll();
        }
    }

    private void closeConnection(PooledConnection pc) {
        try {
            pc.close();
        } catch (SQLException e) {
            if (logWriter != null) {
                e.printStackTrace(logWriter);
            }
        }
    }

    /**
     * INTERNAL
     */
    @Override
    public void connectionClosed(ConnectionEvent event) {
        PooledConnection pc = (PooledConnection) event.getSource();
        pc.removeConnectionEventListener(this);
        recycleConnection(pc);
    }

    /**
     * INTERNAL
     */
    @Override
    public void connectionErrorOccurred(ConnectionEvent event) {
        // not used
    }

    /**
     * Returns the number of active (open) connections of this pool. This is the
     * number of <code>Connection</code> objects that have been issued by
     * getConnection() for which <code>Connection.close()</code> has
     * not yet been called.
     *
     * @return the number of active connections.
     */
    public synchronized int getActiveConnections() {
        return activeConnections;
    }

    /**
     * INTERNAL
     */
    @Override
    public PrintWriter getLogWriter() {
        return logWriter;
    }

    /**
     * INTERNAL
     */
    @Override
    public void setLogWriter(PrintWriter logWriter) {
        this.logWriter = logWriter;
    }

    /**
     * [Not supported] Return an object of this class if possible.
     *
     * @param iface the class
     */
    @Override
    public <T> T unwrap(Class<T> iface) throws SQLException {
        throw DbException.getUnsupportedException("unwrap");
    }

    /**
     * [Not supported] Checks if unwrap can return an object of this class.
     *
     * @param iface the class
     */
    @Override
    public boolean isWrapperFor(Class<?> iface) throws SQLException {
        throw DbException.getUnsupportedException("isWrapperFor");
    }

    /**
     * [Not supported]
     */
    @Override
    public Logger getParentLogger() {
        return null;
    }


}<|MERGE_RESOLUTION|>--- conflicted
+++ resolved
@@ -33,10 +33,7 @@
 import javax.sql.PooledConnection;
 
 import org.h2.message.DbException;
-<<<<<<< HEAD
-=======
 import org.h2.util.Utils;
->>>>>>> 7a2a5446
 
 /**
  * A simple standalone JDBC connection pool.
@@ -72,11 +69,7 @@
     private static final int DEFAULT_MAX_CONNECTIONS = 10;
 
     private final ConnectionPoolDataSource dataSource;
-<<<<<<< HEAD
-    private final ArrayList<PooledConnection> recycledConnections = new ArrayList<>();
-=======
     private final ArrayList<PooledConnection> recycledConnections = Utils.newSmallArrayList();
->>>>>>> 7a2a5446
     private PrintWriter logWriter;
     private int maxConnections = DEFAULT_MAX_CONNECTIONS;
     private int timeout = DEFAULT_TIMEOUT;
