--- conflicted
+++ resolved
@@ -66,11 +66,7 @@
     private int rowId = -1;
     private boolean wasNull;
     private SimpleRowSource source;
-<<<<<<< HEAD
-    private ArrayList<SimpleColumnInfo> columns = new ArrayList<>();
-=======
     private ArrayList<SimpleColumnInfo> columns = Utils.newSmallArrayList();
->>>>>>> 7a2a5446
     private boolean autoClose = true;
 
     /**
@@ -78,11 +74,7 @@
      * addRow.
      */
     public SimpleResultSet() {
-<<<<<<< HEAD
-        rows = new ArrayList<>();
-=======
         rows = Utils.newSmallArrayList();
->>>>>>> 7a2a5446
     }
 
     /**
