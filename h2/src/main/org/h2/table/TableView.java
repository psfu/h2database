/*
 * Copyright 2004-2018 H2 Group. Multiple-Licensed under the MPL 2.0,
 * and the EPL 1.0 (http://h2database.com/html/license.html).
 * Initial Developer: H2 Group
 */
package org.h2.table;

import java.util.ArrayList;
import java.util.Arrays;
import java.util.HashSet;
import java.util.List;
import java.util.Map;

import org.h2.api.ErrorCode;
import org.h2.command.Prepared;
import org.h2.command.ddl.CreateTableData;
import org.h2.command.dml.AllColumnsForPlan;
import org.h2.command.dml.Query;
import org.h2.engine.Constants;
import org.h2.engine.Database;
import org.h2.engine.DbObject;
import org.h2.engine.Session;
import org.h2.engine.User;
import org.h2.expression.Alias;
import org.h2.expression.Expression;
import org.h2.expression.ExpressionColumn;
import org.h2.expression.ExpressionVisitor;
import org.h2.expression.Parameter;
import org.h2.index.Index;
import org.h2.index.IndexType;
import org.h2.index.ViewIndex;
import org.h2.message.DbException;
import org.h2.result.ResultInterface;
import org.h2.result.Row;
import org.h2.result.SortOrder;
import org.h2.schema.Schema;
import org.h2.util.ColumnNamer;
import org.h2.util.StatementBuilder;
import org.h2.util.StringUtils;
import org.h2.util.Utils;
import org.h2.value.Value;

/**
 * A view is a virtual table that is defined by a query.
 * @author Thomas Mueller
 * @author Nicolas Fortin, Atelier SIG, IRSTV FR CNRS 24888
 */
public class TableView extends Table {

    private static final long ROW_COUNT_APPROXIMATION = 100;

    private String querySQL;
    private ArrayList<Table> tables;
    private Column[] columnTemplates;
    private Query viewQuery;
    private ViewIndex index;
    private boolean allowRecursive;
    private DbException createException;
    private long lastModificationCheck;
    private long maxDataModificationId;
    private User owner;
    private Query topQuery;
    private ResultInterface recursiveResult;
    private boolean isRecursiveQueryDetected;
    private boolean isTableExpression;
    private boolean isPersistent;

    public TableView(Schema schema, int id, String name, String querySQL,
            ArrayList<Parameter> params, Column[] columnTemplates, Session session,
            boolean allowRecursive, boolean literalsChecked, boolean isTableExpression, boolean isPersistent) {
        super(schema, id, name, false, true);
        init(querySQL, params, columnTemplates, session, allowRecursive, literalsChecked, isTableExpression,
                isPersistent);
    }

    /**
     * Try to replace the SQL statement of the view and re-compile this and all
     * dependent views.
     *
     * @param querySQL the SQL statement
     * @param newColumnTemplates the columns
     * @param session the session
     * @param recursive whether this is a recursive view
     * @param force if errors should be ignored
     * @param literalsChecked if literals have been checked
     */
    public void replace(String querySQL,  Column[] newColumnTemplates, Session session,
            boolean recursive, boolean force, boolean literalsChecked) {
        String oldQuerySQL = this.querySQL;
        Column[] oldColumnTemplates = this.columnTemplates;
        boolean oldRecursive = this.allowRecursive;
        init(querySQL, null,
                newColumnTemplates == null ? this.columnTemplates
                        : newColumnTemplates,
                session, recursive, literalsChecked, isTableExpression, isPersistent);
        DbException e = recompile(session, force, true);
        if (e != null) {
            init(oldQuerySQL, null, oldColumnTemplates, session, oldRecursive,
                    literalsChecked, isTableExpression, isPersistent);
            recompile(session, true, false);
            throw e;
        }
    }

    private synchronized void init(String querySQL, ArrayList<Parameter> params,
            Column[] columnTemplates, Session session, boolean allowRecursive, boolean literalsChecked,
            boolean isTableExpression, boolean isPersistent) {
        this.querySQL = querySQL;
        this.columnTemplates = columnTemplates;
        this.allowRecursive = allowRecursive;
        this.isRecursiveQueryDetected = false;
        this.isTableExpression = isTableExpression;
        this.isPersistent = isPersistent;
        index = new ViewIndex(this, querySQL, params, allowRecursive);
        initColumnsAndTables(session, literalsChecked);
    }

    private Query compileViewQuery(Session session, String sql, boolean literalsChecked, String viewName) {
        Prepared p;
        session.setParsingCreateView(true, viewName);
        try {
            p = session.prepare(sql, false, literalsChecked);
        } finally {
            session.setParsingCreateView(false, viewName);
        }
        if (!(p instanceof Query)) {
            throw DbException.getSyntaxError(sql, 0);
        }
        Query q = (Query) p;
        // only potentially recursive cte queries need to be non-lazy
        if (isTableExpression && allowRecursive) {
            q.setNeverLazy(true);
        }
        return q;
    }

    /**
     * Re-compile the view query and all views that depend on this object.
     *
     * @param session the session
     * @param force if exceptions should be ignored
     * @param clearIndexCache if we need to clear view index cache
     * @return the exception if re-compiling this or any dependent view failed
     *         (only when force is disabled)
     */
    public synchronized DbException recompile(Session session, boolean force,
            boolean clearIndexCache) {
        try {
            compileViewQuery(session, querySQL, false, getName());
        } catch (DbException e) {
            if (!force) {
                return e;
            }
        }
        ArrayList<TableView> dependentViews = new ArrayList<>(getDependentViews());
        initColumnsAndTables(session, false);
        for (TableView v : dependentViews) {
            DbException e = v.recompile(session, force, false);
            if (e != null && !force) {
                return e;
            }
        }
        if (clearIndexCache) {
            clearIndexCaches(database);
        }
        return force ? null : createException;
    }

    private void initColumnsAndTables(Session session, boolean literalsChecked) {
        Column[] cols;
        removeCurrentViewFromOtherTables();
        setTableExpression(isTableExpression);
        try {
            Query compiledQuery = compileViewQuery(session, querySQL, literalsChecked, getName());
            this.querySQL = compiledQuery.getPlanSQL();
            tables = new ArrayList<>(compiledQuery.getTables());
            ArrayList<Expression> expressions = compiledQuery.getExpressions();
<<<<<<< HEAD
=======
            ArrayList<Column> list = Utils.newSmallArrayList();
>>>>>>> 7a2a5446
            ColumnNamer columnNamer = new ColumnNamer(session);
            final int count = compiledQuery.getColumnCount();
            ArrayList<Column> list = new ArrayList<>(count);
            for (int i = 0; i < count; i++) {
                Expression expr = expressions.get(i);
                String name = null;
                int type = Value.UNKNOWN;
                if (columnTemplates != null && columnTemplates.length > i) {
                    name = columnTemplates[i].getName();
                    type = columnTemplates[i].getType();
                }
                if (name == null) {
                    name = expr.getAlias();
                }
                name = columnNamer.getColumnName(expr, i, name);
                if (type == Value.UNKNOWN) {
                    type = expr.getType();
                }
                long precision = expr.getPrecision();
                int scale = expr.getScale();
                int displaySize = expr.getDisplaySize();
                String[] enumerators = null;
                if (type == Value.ENUM) {
                    if (expr instanceof ExpressionColumn) {
                        enumerators = ((ExpressionColumn) expr).getColumn().getEnumerators();
                    }
                }
                Column col = new Column(name, type, precision, scale, displaySize, enumerators);
                col.setTable(this, i);
                // Fetch check constraint from view column source
                ExpressionColumn fromColumn = null;
                if (expr instanceof ExpressionColumn) {
                    fromColumn = (ExpressionColumn) expr;
                } else if (expr instanceof Alias) {
                    Expression aliasExpr = expr.getNonAliasExpression();
                    if (aliasExpr instanceof ExpressionColumn) {
                        fromColumn = (ExpressionColumn) aliasExpr;
                    }
                }
                if (fromColumn != null) {
                    Expression checkExpression = fromColumn.getColumn()
                            .getCheckConstraint(session, name);
                    if (checkExpression != null) {
                        col.addCheckConstraint(session, checkExpression);
                    }
                }
                list.add(col);
            }
            cols = list.toArray(new Column[0]);
            createException = null;
            viewQuery = compiledQuery;
        } catch (DbException e) {
            e.addSQL(getCreateSQL());
            createException = e;
            // If it can't be compiled, then it's a 'zero column table'
            // this avoids problems when creating the view when opening the
            // database.
            // If it can not be compiled - it could also be a recursive common
            // table expression query.
            if (isRecursiveQueryExceptionDetected(createException)) {
                this.isRecursiveQueryDetected = true;
            }
<<<<<<< HEAD
            tables = new ArrayList<>();
=======
            tables = Utils.newSmallArrayList();
>>>>>>> 7a2a5446
            cols = new Column[0];
            if (allowRecursive && columnTemplates != null) {
                cols = new Column[columnTemplates.length];
                for (int i = 0; i < columnTemplates.length; i++) {
                    cols[i] = columnTemplates[i].getClone();
                }
                index.setRecursive(true);
                createException = null;
            }
        }
        setColumns(cols);
        if (getId() != 0) {
            addDependentViewToTables();
        }
    }

    @Override
    public boolean isView() {
        return true;
    }

    /**
     * Check if this view is currently invalid.
     *
     * @return true if it is
     */
    public boolean isInvalid() {
        return createException != null;
    }

    @Override
    public PlanItem getBestPlanItem(Session session, int[] masks,
            TableFilter[] filters, int filter, SortOrder sortOrder,
            AllColumnsForPlan allColumnsSet) {
        final CacheKey cacheKey = new CacheKey(masks, this);
        Map<Object, ViewIndex> indexCache = session.getViewIndexCache(topQuery != null);
        ViewIndex i = indexCache.get(cacheKey);
        if (i == null || i.isExpired()) {
            i = new ViewIndex(this, index, session, masks, filters, filter, sortOrder);
            indexCache.put(cacheKey, i);
        }
        PlanItem item = new PlanItem();
        item.cost = i.getCost(session, masks, filters, filter, sortOrder, allColumnsSet);
        item.setIndex(i);
        return item;
    }

    @Override
    public boolean isQueryComparable() {
        if (!super.isQueryComparable()) {
            return false;
        }
        for (Table t : tables) {
            if (!t.isQueryComparable()) {
                return false;
            }
        }
        if (topQuery != null &&
                !topQuery.isEverything(ExpressionVisitor.QUERY_COMPARABLE_VISITOR)) {
            return false;
        }
        return true;
    }

    public Query getTopQuery() {
        return topQuery;
    }

    @Override
    public String getDropSQL() {
        return "DROP VIEW IF EXISTS " + getSQL() + " CASCADE";
    }

    @Override
    public String getCreateSQLForCopy(Table table, String quotedName) {
        return getCreateSQL(false, true, quotedName);
    }


    @Override
    public String getCreateSQL() {
        return getCreateSQL(false, true);
    }

    /**
     * Generate "CREATE" SQL statement for the view.
     *
     * @param orReplace if true, then include the OR REPLACE clause
     * @param force if true, then include the FORCE clause
     * @return the SQL statement
     */
    public String getCreateSQL(boolean orReplace, boolean force) {
        return getCreateSQL(orReplace, force, getSQL());
    }

    private String getCreateSQL(boolean orReplace, boolean force,
            String quotedName) {
        StatementBuilder buff = new StatementBuilder("CREATE ");
        if (orReplace) {
            buff.append("OR REPLACE ");
        }
        if (force) {
            buff.append("FORCE ");
        }
        buff.append("VIEW ");
        if (isTableExpression) {
            buff.append("TABLE_EXPRESSION ");
        }
        buff.append(quotedName);
        if (comment != null) {
            buff.append(" COMMENT ").append(StringUtils.quoteStringSQL(comment));
        }
        if (columns != null && columns.length > 0) {
            buff.append('(');
            for (Column c : columns) {
                buff.appendExceptFirst(", ");
                buff.append(c.getSQL());
            }
            buff.append(')');
        } else if (columnTemplates != null) {
            buff.append('(');
            for (Column c : columnTemplates) {
                buff.appendExceptFirst(", ");
                buff.append(c.getName());
            }
            buff.append(')');
        }
        return buff.append(" AS\n").append(querySQL).toString();
    }

    @Override
    public void checkRename() {
        // ok
    }

    @Override
    public boolean lock(Session session, boolean exclusive, boolean forceLockEvenInMvcc) {
        // exclusive lock means: the view will be dropped
        return false;
    }

    @Override
    public void close(Session session) {
        // nothing to do
    }

    @Override
    public void unlock(Session s) {
        // nothing to do
    }

    @Override
    public boolean isLockedExclusively() {
        return false;
    }

    @Override
    public Index addIndex(Session session, String indexName, int indexId,
            IndexColumn[] cols, IndexType indexType, boolean create,
            String indexComment) {
        throw DbException.getUnsupportedException("VIEW");
    }

    @Override
    public void removeRow(Session session, Row row) {
        throw DbException.getUnsupportedException("VIEW");
    }

    @Override
    public void addRow(Session session, Row row) {
        throw DbException.getUnsupportedException("VIEW");
    }

    @Override
    public void checkSupportAlter() {
        throw DbException.getUnsupportedException("VIEW");
    }

    @Override
    public void truncate(Session session) {
        throw DbException.getUnsupportedException("VIEW");
    }

    @Override
    public long getRowCount(Session session) {
        throw DbException.throwInternalError(toString());
    }

    @Override
    public boolean canGetRowCount() {
        // TODO view: could get the row count, but not that easy
        return false;
    }

    @Override
    public boolean canDrop() {
        return true;
    }

    @Override
    public TableType getTableType() {
        return TableType.VIEW;
    }

    @Override
    public void removeChildrenAndResources(Session session) {
        removeCurrentViewFromOtherTables();
        super.removeChildrenAndResources(session);
        database.removeMeta(session, getId());
        querySQL = null;
        index = null;
        clearIndexCaches(database);
        invalidate();
    }

    /**
     * Clear the cached indexes for all sessions.
     *
     * @param database the database
     */
    public static void clearIndexCaches(Database database) {
        for (Session s : database.getSessions(true)) {
            s.clearViewIndexCache();
        }
    }

    @Override
    public String getSQL() {
        if (isTemporary() && querySQL != null) {
            return "(\n" + StringUtils.indent(querySQL) + ")";
        }
        return super.getSQL();
    }

    public String getQuery() {
        return querySQL;
    }

    @Override
    public Index getScanIndex(Session session) {
        return getBestPlanItem(session, null, null, -1, null, null).getIndex();
    }

    @Override
    public Index getScanIndex(Session session, int[] masks,
            TableFilter[] filters, int filter, SortOrder sortOrder,
            AllColumnsForPlan allColumnsSet) {
        if (createException != null) {
            String msg = createException.getMessage();
            throw DbException.get(ErrorCode.VIEW_IS_INVALID_2,
                    createException, getSQL(), msg);
        }
        PlanItem item = getBestPlanItem(session, masks, filters, filter, sortOrder, allColumnsSet);
        return item.getIndex();
    }

    @Override
    public boolean canReference() {
        return false;
    }

    @Override
    public ArrayList<Index> getIndexes() {
        return null;
    }

    @Override
    public long getMaxDataModificationId() {
        if (createException != null) {
            return Long.MAX_VALUE;
        }
        if (viewQuery == null) {
            return Long.MAX_VALUE;
        }
        // if nothing was modified in the database since the last check, and the
        // last is known, then we don't need to check again
        // this speeds up nested views
        long dbMod = database.getModificationDataId();
        if (dbMod > lastModificationCheck && maxDataModificationId <= dbMod) {
            maxDataModificationId = viewQuery.getMaxDataModificationId();
            lastModificationCheck = dbMod;
        }
        return maxDataModificationId;
    }

    @Override
    public Index getUniqueIndex() {
        return null;
    }

    private void removeCurrentViewFromOtherTables() {
        if (tables != null) {
            for (Table t : tables) {
                t.removeDependentView(this);
            }
            tables.clear();
        }
    }

    private void addDependentViewToTables() {
        for (Table t : tables) {
            t.addDependentView(this);
        }
    }

    private void setOwner(User owner) {
        this.owner = owner;
    }

    public User getOwner() {
        return owner;
    }

    /**
     * Create a temporary view out of the given query.
     *
     * @param session the session
     * @param owner the owner of the query
     * @param name the view name
     * @param query the query
     * @param topQuery the top level query
     * @return the view table
     */
    public static TableView createTempView(Session session, User owner,
            String name, Query query, Query topQuery) {
        Schema mainSchema = session.getDatabase().getSchema(Constants.SCHEMA_MAIN);
        String querySQL = query.getPlanSQL();
        TableView v = new TableView(mainSchema, 0, name,
                querySQL, query.getParameters(), null /* column templates */, session,
                false/* allow recursive */, true /* literals have already been checked when parsing original query */,
                false /* is table expression */, false/* is persistent*/);
        if (v.createException != null) {
            throw v.createException;
        }
        v.setTopQuery(topQuery);
        v.setOwner(owner);
        v.setTemporary(true);
        return v;
    }

    private void setTopQuery(Query topQuery) {
        this.topQuery = topQuery;
    }

    @Override
    public long getRowCountApproximation() {
        return ROW_COUNT_APPROXIMATION;
    }

    @Override
    public long getDiskSpaceUsed() {
        return 0;
    }

    /**
     * Get the index of the first parameter.
     *
     * @param additionalParameters additional parameters
     * @return the index of the first parameter
     */
    public int getParameterOffset(ArrayList<Parameter> additionalParameters) {
        int result = topQuery == null ? -1 : getMaxParameterIndex(topQuery.getParameters());
        if (additionalParameters != null) {
            result = Math.max(result, getMaxParameterIndex(additionalParameters));
        }
        return result + 1;
    }

    private static int getMaxParameterIndex(ArrayList<Parameter> parameters) {
        int result = -1;
        for (Parameter p : parameters) {
            result = Math.max(result, p.getIndex());
        }
        return result;
    }

    public boolean isRecursive() {
        return allowRecursive;
    }

    @Override
    public boolean isDeterministic() {
        if (allowRecursive || viewQuery == null) {
            return false;
        }
        return viewQuery.isEverything(ExpressionVisitor.DETERMINISTIC_VISITOR);
    }

    public void setRecursiveResult(ResultInterface value) {
        if (recursiveResult != null) {
            recursiveResult.close();
        }
        this.recursiveResult = value;
    }

    public ResultInterface getRecursiveResult() {
        return recursiveResult;
    }

    @Override
    public void addDependencies(HashSet<DbObject> dependencies) {
        super.addDependencies(dependencies);
        if (tables != null) {
            for (Table t : tables) {
                if (TableType.VIEW != t.getTableType()) {
                    t.addDependencies(dependencies);
                }
            }
        }
    }

    /**
     * The key of the index cache for views.
     */
    private static final class CacheKey {

        private final int[] masks;
        private final TableView view;

        CacheKey(int[] masks, TableView view) {
            this.masks = masks;
            this.view = view;
        }

        @Override
        public int hashCode() {
            final int prime = 31;
            int result = 1;
            result = prime * result + Arrays.hashCode(masks);
            result = prime * result + view.hashCode();
            return result;
        }

        @Override
        public boolean equals(Object obj) {
            if (this == obj) {
                return true;
            }
            if (obj == null) {
                return false;
            }
            if (getClass() != obj.getClass()) {
                return false;
            }
            CacheKey other = (CacheKey) obj;
            if (view != other.view) {
                return false;
            }
            return Arrays.equals(masks, other.masks);
        }
    }

    /**
     * Was query recursion detected during compiling.
     *
     * @return true if yes
     */
    public boolean isRecursiveQueryDetected() {
        return isRecursiveQueryDetected;
    }

    /**
     * Does exception indicate query recursion?
     */
    private boolean isRecursiveQueryExceptionDetected(DbException exception) {
        if (exception == null) {
            return false;
        }
        if (exception.getErrorCode() != ErrorCode.TABLE_OR_VIEW_NOT_FOUND_1) {
            return false;
        }
        return exception.getMessage().contains("\"" + this.getName() + "\"");
    }

    public List<Table> getTables() {
        return tables;
    }

    public boolean isPersistent() {
        return isPersistent;
    }

    /**
     * Create a view.
     *
     * @param schema the schema
     * @param id the view id
     * @param name the view name
     * @param querySQL the query
     * @param parameters the parameters
     * @param columnTemplates the columns
     * @param session the session
     * @param literalsChecked whether literals in the query are checked
     * @param isTableExpression if this is a table expression
     * @param isPersistent whether the view is persisted
     * @param db the database
     * @return the view
     */
    public static TableView createTableViewMaybeRecursive(Schema schema, int id, String name, String querySQL,
            ArrayList<Parameter> parameters, Column[] columnTemplates, Session session,
            boolean literalsChecked, boolean isTableExpression, boolean isPersistent, Database db) {


        Table recursiveTable = TableView.createShadowTableForRecursiveTableExpression(isPersistent, session, name,
                schema, Arrays.asList(columnTemplates), db);

        List<Column> columnTemplateList;
        String[] querySQLOutput = {null};
        ArrayList<String> columnNames = new ArrayList<>();
        for (Column columnTemplate: columnTemplates) {
            columnNames.add(columnTemplate.getName());
        }

        try {
            Prepared withQuery = session.prepare(querySQL, false, false);
            if (isPersistent) {
                withQuery.setSession(session);
            }
            columnTemplateList = TableView.createQueryColumnTemplateList(columnNames.toArray(new String[1]),
                    (Query) withQuery, querySQLOutput);

        } finally {
            TableView.destroyShadowTableForRecursiveExpression(isPersistent, session, recursiveTable);
        }

        // build with recursion turned on
        TableView view = new TableView(schema, id, name, querySQL,
                parameters, columnTemplateList.toArray(columnTemplates), session,
                true/* try recursive */, literalsChecked, isTableExpression, isPersistent);

        // is recursion really detected ? if not - recreate it without recursion flag
        // and no recursive index
        if (!view.isRecursiveQueryDetected()) {
            if (isPersistent) {
                db.addSchemaObject(session, view);
                view.lock(session, true, true);
                session.getDatabase().removeSchemaObject(session, view);

                // during database startup - this method does not normally get called - and it
                // needs to be to correctly un-register the table which the table expression
                // uses...
                view.removeChildrenAndResources(session);
            } else {
                session.removeLocalTempTable(view);
            }
            view = new TableView(schema, id, name, querySQL, parameters,
                    columnTemplates, session,
                    false/* detected not recursive */, literalsChecked, isTableExpression, isPersistent);
        }

        return view;
    }


    /**
     * Creates a list of column templates from a query (usually from WITH query,
     * but could be any query)
     *
     * @param cols - an optional list of column names (can be specified by WITH
     *            clause overriding usual select names)
     * @param theQuery - the query object we want the column list for
     * @param querySQLOutput - array of length 1 to receive extra 'output' field
     *            in addition to return value - containing the SQL query of the
     *            Query object
     * @return a list of column object returned by withQuery
     */
    public static List<Column> createQueryColumnTemplateList(String[] cols,
            Query theQuery, String[] querySQLOutput) {
        List<Column> columnTemplateList = new ArrayList<>();
        theQuery.prepare();
        // String array of length 1 is to receive extra 'output' field in addition to
        // return value
        querySQLOutput[0] = StringUtils.cache(theQuery.getPlanSQL());
        ColumnNamer columnNamer = new ColumnNamer(theQuery.getSession());
        ArrayList<Expression> withExpressions = theQuery.getExpressions();
        for (int i = 0; i < withExpressions.size(); ++i) {
            Expression columnExp = withExpressions.get(i);
            // use the passed in column name if supplied, otherwise use alias
            // (if found) otherwise use column name derived from column
            // expression
            String columnName = columnNamer.getColumnName(columnExp, i, cols);
            columnTemplateList.add(new Column(columnName,
                    columnExp.getType()));

        }
        return columnTemplateList;
    }

    /**
     * Create a table for a recursive query.
     *
     * @param isPersistent whether the table is persisted
     * @param targetSession the session
     * @param cteViewName the name
     * @param schema the schema
     * @param columns the columns
     * @param db the database
     * @return the table
     */
    public static Table createShadowTableForRecursiveTableExpression(boolean isPersistent, Session targetSession,
            String cteViewName, Schema schema, List<Column> columns, Database db) {

        // create table data object
        CreateTableData recursiveTableData = new CreateTableData();
        recursiveTableData.id = db.allocateObjectId();
        recursiveTableData.columns = new ArrayList<>(columns);
        recursiveTableData.tableName = cteViewName;
        recursiveTableData.temporary = !isPersistent;
        recursiveTableData.persistData = true;
        recursiveTableData.persistIndexes = isPersistent;
        recursiveTableData.create = true;
        recursiveTableData.session = targetSession;

        // this gets a meta table lock that is not released
        Table recursiveTable = schema.createTable(recursiveTableData);

        if (isPersistent) {
            // this unlock is to prevent lock leak from schema.createTable()
            db.unlockMeta(targetSession);
            synchronized (targetSession) {
                db.addSchemaObject(targetSession, recursiveTable);
            }
        } else {
            targetSession.addLocalTempTable(recursiveTable);
        }
        return recursiveTable;
    }

    /**
     * Remove a table for a recursive query.
     *
     * @param isPersistent whether the table is persisted
     * @param targetSession the session
     * @param recursiveTable the table
     */
    public static void destroyShadowTableForRecursiveExpression(boolean isPersistent, Session targetSession,
            Table recursiveTable) {
        if (recursiveTable != null) {
            if (isPersistent) {
                recursiveTable.lock(targetSession, true, true);
                targetSession.getDatabase().removeSchemaObject(targetSession, recursiveTable);

            } else {
                targetSession.removeLocalTempTable(recursiveTable);
            }

            // both removeSchemaObject and removeLocalTempTable hold meta locks - release them here
            targetSession.getDatabase().unlockMeta(targetSession);
        }
    }
}<|MERGE_RESOLUTION|>--- conflicted
+++ resolved
@@ -175,10 +175,6 @@
             this.querySQL = compiledQuery.getPlanSQL();
             tables = new ArrayList<>(compiledQuery.getTables());
             ArrayList<Expression> expressions = compiledQuery.getExpressions();
-<<<<<<< HEAD
-=======
-            ArrayList<Column> list = Utils.newSmallArrayList();
->>>>>>> 7a2a5446
             ColumnNamer columnNamer = new ColumnNamer(session);
             final int count = compiledQuery.getColumnCount();
             ArrayList<Column> list = new ArrayList<>(count);
@@ -241,11 +237,7 @@
             if (isRecursiveQueryExceptionDetected(createException)) {
                 this.isRecursiveQueryDetected = true;
             }
-<<<<<<< HEAD
-            tables = new ArrayList<>();
-=======
             tables = Utils.newSmallArrayList();
->>>>>>> 7a2a5446
             cols = new Column[0];
             if (allowRecursive && columnTemplates != null) {
                 cols = new Column[columnTemplates.length];
